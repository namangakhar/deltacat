--- conflicted
+++ resolved
@@ -1,16 +1,5 @@
 # setup.py install_requires
 # any changes here should also be reflected in setup.py "install_requires"
-<<<<<<< HEAD
-s3fs >= 2022.11.0
-tenacity >= 8.1.0
-ray[default] >= 2.0.0
-pandas >= 1.3.1
-pyarrow >= 8.0.0
-pydantic >= 1.10.2
-numpy >= 1.21.1
-boto3 >= 1.20.24
-typing-extensions >= 4.4.0
-=======
 "s3fs >= 2022.1.0",
 "tenacity >= 8.0.1",
 "ray[default] == 2.0.0",
@@ -19,5 +8,4 @@
 "pydantic >= 1.10.2",
 "numpy >= 1.21.1",
 "boto3 >= 1.20.24",
-"typing-extensions >= 4.4.0"
->>>>>>> d3687c21
+"typing-extensions >= 4.4.0"